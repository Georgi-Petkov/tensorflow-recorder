--- conflicted
+++ resolved
@@ -29,8 +29,8 @@
 from tfrecorder import beam_image
 from tfrecorder import check
 from tfrecorder import test_utils
-<<<<<<< HEAD
 from tfrecorder import input_schema
+from tfrecorder import dataset as _dataset
 
 
 # pylint: disable=protected-access
@@ -71,10 +71,6 @@
     file_pattern = 'gs://path/to/memes/folder'
     with self.assertRaises(tf.errors.OpError):
       check._read_tfrecords(file_pattern)
-=======
-from tfrecorder import schema
-from tfrecorder import dataset as _dataset
->>>>>>> 7f244ba2
 
 
 class CheckTFRecordsTest(unittest.TestCase):
